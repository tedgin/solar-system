# solar-system

This is an $N$-body simulation of the Solar System.

## Description

This is a first-persion view of the Solar System from Earth displaying the Moon, the Sun, and the
other seven planets. The Earth is looking directly at the Solar System's center of mass. This
direction forms the $\mathbf{\hat{z}}$ axis. The horizontal or $\mathbf{\hat{x}}$ axis is aligned so
that the span of $\mathbf{\hat{x}}$ and $\mathbf{\hat{z}}$ forms the ecliptic plane. The vertical or
$\mathbf{\hat{y}}$ axis is aligned so that the Earth orbits the Sun counterclockwise from the
perspective of an observer positioned on the positive $\mathbf{\hat{y}}$ axis looking towards the
origin.

This simulation isn't real-time. It's not even accurate. It's an $N$-body gravitational simulation.
The Sun starts out at the origin at rest. All of the planets and the Moon start at their approximate
real positions on 2023/01/01.

## Desktop and Web Browser

This application can be run on the desktop or in a web browser.

## Building It

The desktop version of solar-system is built using Cargo.

```console
cargo build --release
```

__TODO discuss building the web browser version__

## Future work

1. Document the code.
1. Finish creating unit tests.
<<<<<<< HEAD
1. Label bodies in UI.
1. Fix time keeping in WebAssemby version.
=======
1. Fix time keeping in WebAssemby version.
1. Improve integration calculation of velocity and position when acceleration is changing rapidly.
>>>>>>> 9e0e6565
1. Allow camera position and orientation to be changed through the UI.
1. Improve integration calculation of velocity and position when acceleration is changing rapidly.
1. Allow addition of celestial bodies through the UI.
1. Extend to support starting times other than 2023/01/01.
1. Replace measures library with a more mature library from crates.io.
1. Replace color library with conrod_core::color.
1. Fix bug in kiss3d that prevents text from being rendered in the correction location.<|MERGE_RESOLUTION|>--- conflicted
+++ resolved
@@ -34,13 +34,7 @@
 
 1. Document the code.
 1. Finish creating unit tests.
-<<<<<<< HEAD
-1. Label bodies in UI.
 1. Fix time keeping in WebAssemby version.
-=======
-1. Fix time keeping in WebAssemby version.
-1. Improve integration calculation of velocity and position when acceleration is changing rapidly.
->>>>>>> 9e0e6565
 1. Allow camera position and orientation to be changed through the UI.
 1. Improve integration calculation of velocity and position when acceleration is changing rapidly.
 1. Allow addition of celestial bodies through the UI.
